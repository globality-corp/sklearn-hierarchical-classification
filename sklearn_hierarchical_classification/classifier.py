"""
Hierarchical classifier interface.

"""
import numpy as np
from networkx import DiGraph, is_tree
from scipy.sparse import csr_matrix
from sklearn.base import BaseEstimator, ClassifierMixin, MetaEstimatorMixin, clone
from sklearn.dummy import DummyClassifier
from sklearn.linear_model import LogisticRegression
from sklearn.utils.validation import check_array, check_consistent_length, check_is_fitted, check_X_y
from sklearn.utils.multiclass import check_classification_targets

from sklearn_hierarchical_classification.array import (
    apply_along_rows,
    apply_rollup_Xy,
    apply_rollup_Xy_raw,
    extract_rows_csr,
    flatten_list,
    nnz_rows_ix,
)
from sklearn_hierarchical_classification.constants import CLASSIFIER, DEFAULT, METAFEATURES, ROOT
from sklearn_hierarchical_classification.decorators import logger
from sklearn_hierarchical_classification.dummy import DummyProgress
from sklearn_hierarchical_classification.graph import make_flat_hierarchy, rollup_nodes
from sklearn_hierarchical_classification.validation import is_estimator, validate_parameters


@logger
class HierarchicalClassifier(BaseEstimator, ClassifierMixin, MetaEstimatorMixin):
    """Hierarchical classification strategy

    Hierarchical classification deals with the scenario where our target classes have
    inherent structure that can be represented as a tree or a directed acyclic graph (DAG),
    with nodes representing the target classes themselves, and edges representing their inter-relatedness,
    e.g 'IS A' semantics.

    Within this general framework, several distinctions can be made based on a few key modelling decisions:

    - Multi-label classification - Do we support classifying into more than a single target class/label
    - Mandatory / Non-mandatory leaf node prediction - Do we require that classification always results with
        classes corresponding to leaf nodes, or can intermediate nodes also be treated as valid output predictions.
    - Local classifiers - the local (or "base") classifiers can theoretically be chosen to be of any kind, but we
        distinguish between three main modes of local classification:
            * "One classifier per parent node" - where each non-leaf node can be fitted with a multi-class
                classifier to predict which one of its child nodes is relevant for given example.
            * "One classifier per node" - where each node is fitted with a binary "membership" classifier which
                returns a binary (or a probability) score indicating the fitness for that node and the current
                example.
            * Global / "big bang" classifiers - where a single classifier predicts the full path in the hierarchy
                for a given example.

    The nomenclature used here is based on the framework outlined in [1].

    Parameters
    ----------
    base_estimator : classifier object, function, dict, or None
        A scikit-learn compatible classifier object implementing 'fit' and 'predict_proba' to be used as the
        base classifier.
        If a callable function is given, it will be called to evaluate which classifier to instantiate for
        current node. The function will be called with the current node and the graph instance.
        Alternatively, a dictionary mapping classes to classifier objects can be given. In this case,
        when building the classifier tree, the dictionary will be consulted and if a key is found matching
        a particular node, the base classifier pointed to in the dict will be used. Since this is most often
        useful for specifying classifiers on only a handlful of objects, a special 'DEFAULT' key can be used to
        set the base classifier to use as a 'catch all'.
        If not provided, a base estimator will be chosen by the framework using various meta-learning
        heuristics (WIP).

    class_hierarchy : networkx.DiGraph object, or dict-of-dicts adjacency representation (see examples)
        A directed graph which represents the target classes and their relations. Must be a tree/DAG (no cycles).
        If not provided, this will be initialized during the `fit` operation into a trivial graph structure linking
        all classes given in `y` to an artificial "ROOT" node.

    prediction_depth : "mlnp", "nmlnp"
        Prediction depth requirements. This corresponds to whether we wish the classifier to always terminate at
        a leaf node (mandatory leaf-node prediction, "mlnp"), or wish to support early termination via some
        stopping criteria (non-mandatory leaf-node prediction, "nmlnp"). When "nmlnp" is specified, the
        stopping_criteria parameter is used to control the behaviour of the classifier.

    algorithm : "lcn", "lcpn"
        The algorithm type to use for building the hierarchical classification, according to the
        taxonomy defined in [1].

        "lcpn" (which is the default) stands for "local classifier per parent node". Under this model,
        a multi-class classifier is trained at each parent node, to distinguish between each child nodes.

        "lcn", which stands for "local classifier per node". Under this model, a binary classifier is trained
        at each node. Under this model, a further distinction is made based on how the training data set is constructed.
        This is controlled by the "training_strategy" parameter.

    training_strategy: "exclusive", "less_exclusive", "inclusive", "less_inclusive",
                       "siblings", "exclusive_siblings", or None.
        This parameter is used when the 'algorithm' parameter is to set to "lcn", and dictates how training data
        is constructed for training the binary classifier at each node.

    stopping_criteria: function, float, or None.
        This parameter is used when the 'prediction_depth' parameter is set to "nmlnp", and is used to evaluate
        at a given node whether classification should terminate or continue further down the hierarchy.

        When set to a float, the prediction will stop if the reported confidence at current classifier is below
        the provided value.

        When set to a function, the callback function will be called with the current node attributes,
        including its metafeatures, and the current classification results.
        This allows the user to define arbitrary logic that can decide whether classification should stop at
        the current node or continue. The function should return True if classification should continue,
        or False if classification should stop at current node.

    root : integer, string
        The unique identifier for the qualified root node in the class hierarchy. The hierarchical classifier
        assumes that the given class hierarchy graph is a rooted DAG, e.g has a single designated root node
        of in-degree 0. This node is associated with a special identifier which defaults to a framework provided one,
        but can be overridden by user in some cases, e.g if the original taxonomy is already rooted and there's no need
        for injecting an artifical root node.

    progress_wrapper : progress generator or None
        If value is set, will attempt to use the given generator to display progress updates. This added functionality
        is especially useful within interactive environments (e.g in a testing harness or a Jupyter notebook). Setting
        this value will also enable verbose logging. Common values in tqdm are `tqdm_notebook` or `tqdm`

    preprocessing : bool
        Determines if the classifier has its own preprocessing (for text processing for example).

    mlb : MultiLabelBinarizer
        For Multilabel the used MultiLabelBinarizer for creating the y variable (important for giving classes back)

    use_decision_function : bool
        Tests fail when using decision_function, since they expect predict_proba to sum to 1. Use True here allows to receive different values which can be more interesting to compare between rows/samples.
    
    Attributes
    ----------
    classes_ : array, shape = [`n_classes`]
        Flat array of class labels

    References
    ----------

    .. [1] CN Silla et al., "A survey of hierarchical classification across
           different application domains", 2011.

    """

    def __init__(self, base_estimator=None, class_hierarchy=None, prediction_depth="mlnp",
                 algorithm="lcpn", training_strategy=None, stopping_criteria=None,
                 root=ROOT, progress_wrapper=None,preprocessing=False, mlb=None,
                 use_decision_function=False):
        self.base_estimator = base_estimator
        self.class_hierarchy = class_hierarchy
        self.prediction_depth = prediction_depth
        self.algorithm = algorithm
        self.training_strategy = training_strategy
        self.stopping_criteria = stopping_criteria
        self.root = root
        self.progress_wrapper = progress_wrapper
        self.preprocessing = preprocessing
        self.mlb = mlb
        self.threshold = 0
        self.use_decision_function = use_decision_function

    def fit(self, X, y=None, sample_weight=None):
        """Fit underlying classifiers.

        Parameters
        ----------
        X : (sparse) array-like, shape = [n_samples, n_features]
            Data.

        y : (sparse) array-like, shape = [n_samples, ], [n_samples, n_classes]
            Multi-class targets. An indicator matrix turns on multilabel
            classification.

        sample_weight : array-like, shape (n_samples,), optional (default=None)
            Weights applied to individual samples (1. for unweighted).

        Returns
        -------
        self

        """
        if self.preprocessing:
            y = check_array(y, 'csr', force_all_finite=True, ensure_2d=False,
                        dtype=None)
            
            if len(X)!=y.shape[0]:
                 raise ValueError("bad input shape ")
        else:
            X, y = check_X_y(X, y, accept_sparse='csr')
        check_classification_targets(y)
        if sample_weight is not None:
            check_consistent_length(y, sample_weight)

        # Check that parameter assignment is consistent
        self._check_parameters()

        # Initialize NetworkX Graph from input class hierarchy
        self.class_hierarchy_ = self.class_hierarchy or make_flat_hierarchy(list(np.unique(y)), root=self.root)
        self.graph_ = DiGraph(self.class_hierarchy_)
        self.is_tree_ = is_tree(self.graph_)
        self.classes_ = list(
            node
            for node in self.graph_.nodes()
            if node != self.root
        )

        # Recursively build training feature sets for each node in graph
        if not self.preprocessing:
            with self._progress(total=self.n_classes_ + 1, desc="Building features") as progress:
                self._recursive_build_features(X, y, node_id=self.root, progress=progress)

        # Recursively train base classifiers
        with self._progress(total=self.n_classes_ + 1, desc="Training base classifiers") as progress:
            self._recursive_train_local_classifiers(X, y, node_id=self.root, progress=progress)

        #TODO future feature, using the label cardinality to calculate threshold (ML
        if len(y.shape)==2:
            self.avglabs = np.mean(y.sum(1))

        return self

    def predict(self, X):
        """Predict multi-class targets using underlying estimators.

        Parameters
        ----------
        X : (sparse) array-like, shape = [n_samples, n_features]
            Data.

        Returns
        -------
        y : (sparse) array-like, shape = [n_samples, ], [n_samples, n_classes].
            Predicted multi-class targets.

        """
        check_is_fitted(self, "graph_")

        def _classify(x):
            # TODO support multi-label / paths?
            path, _ = self._recursive_predict(x, root=self.root)
            if self.mlb:
                return path
            else:
                return path[-1]
        
        if  self.preprocessing:
            return  np.array([
                _classify(X[i])
                for i in range(len(X))
                ])
        else:
            X = check_array(X, accept_sparse="csr")


        y_pred = apply_along_rows(_classify, X=X)
        return y_pred

    def predict_proba(self, X):
        """
        Return probability estimates for the test vector X.

        Parameters
        ----------
        X : array-like, shape = [n_samples, n_features]

        Returns
        -------
        C : array-like, shape = [n_samples, n_classes]
            Returns the probability of the samples for each class in
            the model. The columns correspond to the classes in sorted
            order, as they appear in the attribute `classes_`.
        """
        check_is_fitted(self, "graph_")

        def _classify(x):
            _, scores = self._recursive_predict(x, root=self.root)
            return scores

        
        if  self.preprocessing:
            return  np.array([
                _classify(X[i])
                for i in range(len(X))
                ])
        else:
            X = check_array(X, accept_sparse="csr")
            
        y_pred = apply_along_rows(_classify, X=X)
        return y_pred

    @property
    def n_classes_(self):
        return len(self.classes_)

    def _check_parameters(self):
        """Check the parameter assignment is valid and internally consistent."""
        validate_parameters(self)

    def _recursive_build_features(self, X, y, node_id, progress):
        """
        Build the training feature matrix X recursively, for each node.

        By default we use "hierarchical feature set" (terminology per Ceci and Malerba 2007)
        which builds up features at each node in the hiearchy by "rolling up" training examples
        defined on the the leaf nodes (classes) of the hierarchy into the parent classes relevant
        for classification at a particular non-leaf node.

        """
        if "X" in self.graph_.nodes[node_id]:
            # Already visited this node in feature building phase
            return self.graph_.nodes[node_id]["X"]

        self.logger.debug("Building features for node: %s", node_id)
        progress.update(1)

        if self.graph_.out_degree(node_id) == 0:
            # Leaf node
            indices = np.flatnonzero(y == node_id)
            self.graph_.nodes[node_id]["X"] = self._build_features(
                X=X,
                y=y,
                indices=indices,
            )
            return self.graph_.nodes[node_id]["X"]

        # Non-leaf node
<<<<<<< HEAD
        if self.preprocessing:
            self.graph_.node[node_id]["X"] = []
        else:
            self.graph_.node[node_id]["X"] = csr_matrix(
                X.shape,
                dtype=X.dtype,
            )
=======
        self.graph_.nodes[node_id]["X"] = csr_matrix(
            X.shape,
            dtype=X.dtype,
        )
>>>>>>> c5b3230c
        for child_node_id in self.graph_.successors(node_id):
            self.graph_.nodes[node_id]["X"] += \
                self._recursive_build_features(
                    X=X,
                    y=y,
                    node_id=child_node_id,
                    progress=progress,
            )

<<<<<<< HEAD
        # Build and store metafeatures for node
        self.graph_.node[node_id][METAFEATURES] = self._build_metafeatures(
            X=self.graph_.node[node_id]["X"],
=======
        # Build and store meta-features for node
        self.graph_.nodes[node_id][METAFEATURES] = self._build_metafeatures(
            X=self.graph_.nodes[node_id]["X"],
>>>>>>> c5b3230c
            y=y,
        )

        return self.graph_.nodes[node_id]["X"]

    def _build_features(self, X, y, indices):
        if self.preprocessing:
            X_ = [X[tk] for tk in indices]
        else:
            X_ = extract_rows_csr(X, indices)

        # Perform feature selection
        X_ = self._select_features(X=X_, y=np.array(y)[indices])

        return X_

    def _select_features(self, X, y):
        """
        Perform feature selection for training data.

        Can be overridden by a sub-class to implement feature selection logic.

        """
        return X

    def _build_metafeatures(self, X, y):
        """
        Build the meta-features associated with a particular node.

        These are various features that can be used in training and prediction time,
        e.g the number of training samples available for the classifier trained at that node,
        the number of targets (classes) to be predicted at that node, etc.

        Parameters
        ----------
        X : (sparse) array-like, shape = [n_samples, n_features]
            The training data matrix at current node.

        Returns
        -------
        metafeatures : dict
            Python dictionary of meta-features. The following meta-features are computed by default:
            * 'n_samples' - Number of samples used to train classifier at given node.
            * 'n_targets' - Number of targets (classes) to classify into at given node.

        """
        # Indices of non-zero rows in X, i.e rows corresponding to relevant samples for this node.
        if self.preprocessing:
            return dict(n_samples=len(X),n_targets=len(np.unique(y)))
        ix = nnz_rows_ix(X)

        return dict(
            n_samples=len(ix),
            n_targets=len(np.unique(y[ix])),
        )

    def _recursive_train_local_classifiers(self, X, y, node_id, progress):
        if CLASSIFIER in self.graph_.nodes[node_id]:
            # Already trained classifier at this node, skip
            return

        progress.update(1)
        self._train_local_classifier(X, y, node_id)

        for child_node_id in self.graph_.successors(node_id):
            self._recursive_train_local_classifiers(
                X=X,
                y=y,
                node_id=child_node_id,
                progress=progress,
            )

    def _train_local_classifier(self, X, y, node_id):
        if self.graph_.out_degree(node_id) == 0:
            # Leaf node
            if self.algorithm == "lcpn":
                # Leaf nodes do not get a classifier assigned in LCPN algorithm mode.
                self.logger.debug(
                    "_train_local_classifier() - skipping leaf node %s when algorithm is 'lcpn'",
                    node_id,
                )
                return

<<<<<<< HEAD
        if  self.preprocessing:
            X_ = X
            nnz_rows = range(len(X))
            Xl = len(X_)
        else:
            X = self.graph_.node[node_id]["X"]
            nnz_rows = nnz_rows_ix(X)
            X_ = X[nnz_rows, :]
            Xl = X_.shape
            
=======
        X = self.graph_.nodes[node_id]["X"]
        nnz_rows = nnz_rows_ix(X)
        X_ = X[nnz_rows, :]
>>>>>>> c5b3230c

        y_rolled_up = rollup_nodes(
            graph=self.graph_,
            source=node_id,
            targets=[y[idx] for idx in nnz_rows],
            mlb=self.mlb
        )

        if self.is_tree_:
            if self.mlb is None:
                y_ = flatten_list(y_rolled_up)
            else:
                y_ = self.mlb.transform(y_rolled_up)
                #take all non zero() only compare in side the siblings
                idx= np.where(y_.sum(1)>0)[0]
                y_ = y_[idx,:]
                if  self.preprocessing:
                    X_ = [X_[tk] for tk in idx]
                else:
                    X_ = X_[idx,:]
        else:
            # Class hierarchy graph is a DAG
            if  self.preprocessing:
                X_, y_ = apply_rollup_Xy_raw(X_, y_rolled_up)
            else:
                X_, y_ = apply_rollup_Xy(X_, y_rolled_up)
            

        num_targets = len(np.unique(y_))

        self.logger.debug(
            "_train_local_classifier() - Training local classifier for node: %s, X_.shape: %s, len(y): %s, n_targets: %s",  # noqa:E501
            node_id,
            Xl,
            len(y_),
            num_targets,
        )

        if not self.preprocessing and X_.shape[0] == 0:
            # No training data could be materialized for current node
            # TODO: support a 'strict' mode flag to explicitly enable/disable fallback logic here?
            self.logger.warning(
                "_train_local_classifier() - not enough training data available to train, classification in branch will terminate at node %s",  # noqa:E501
                node_id,
            )
            return
        elif num_targets == 1:
            # Training data could be materialized for only a single target at current node
            # TODO: support a 'strict' mode flag to explicitly enable/disable fallback logic here?
            constant = y_[0]
            self.logger.debug(
                "_train_local_classifier() - only a single target (child node) available to train classifier for node %s, Will trivially predict %s",  # noqa:E501
                node_id,
                constant,
            )

            clf = DummyClassifier(strategy="constant", constant=constant)
        else:
            clf = self._base_estimator_for(node_id)

<<<<<<< HEAD
        if self.preprocessing:
            if len(X_)>0:
                clf.fit(X=X_, y=y_)
                self.logger.debug(
                "_train_local_classifier() - training node %s ",  # noqa:E501
                node_id,
                )
                self.graph_.node[node_id][CLASSIFIER] = clf
            else:                
                self.logger.debug(
                "_train_local_classifier() - could not train  node %s ",  # noqa:E501
                node_id,
                )
                
        else:
            clf.fit(X=X_, y=y_)
            
            self.graph_.node[node_id][CLASSIFIER] = clf

    def _recursive_predict(self, x, root):
        if CLASSIFIER not in self.graph_.node[root]:
            return None, None
        clf = self.graph_.node[root][CLASSIFIER]
=======
        clf.fit(X=X_, y=y_)
        self.graph_.nodes[node_id][CLASSIFIER] = clf

    def _recursive_predict(self, x, root):
        clf = self.graph_.nodes[root][CLASSIFIER]
>>>>>>> c5b3230c
        path = [root]
        path_proba = []
        class_proba = np.zeros_like(self.classes_, dtype=np.float64)

        while clf:
            if hasattr(clf,"decision_function") and self.use_decision_function:
                if self.preprocessing:
                    probs = clf.decision_function([x])
                    argmax = np.argmax(probs)
                
                    score = probs[0,argmax]

                else:
                    probs = clf.decision_function(x)
                    argmax = np.argmax(probs)
                    score = probs[argmax]
            else:
                probs = clf.predict_proba(x)[0]
                
                argmax = np.argmax(probs)
                
                score = probs[argmax]
            path_proba.append(score)
            if self.mlb is not None:
                predictions=[]

            # Report probabilities in terms of complete class hierarchy
            if len(clf.classes_)==1:
                prediction=clf.classes_[0]
            for local_class_idx, class_ in enumerate(clf.classes_):
                if self.mlb is  None:
                    try:
                        class_idx = self.classes_.index(class_)
                    except ValueError:
                        # This may happen if the classes_ enumeration we construct during fit()
                        # has a mismatch with the individual node classifiers' classes_.
                        self.logger.error(
                            "Could not find index in self.classes_ for class_ = '%s' (type: %s). path: %s",
                            class_,
                            type(class_),
                            path,
                        )
                        raise
                    if len(probs.shape)>1 and probs.shape[0]==1:
                        class_proba[class_idx] = probs[0,local_class_idx]
                        if  local_class_idx == argmax:
                            prediction = class_
                    else:
                        class_proba[class_idx] = probs[local_class_idx]
                        if  local_class_idx == argmax:
                            prediction = class_
                else:
                    class_idx = class_
                    class_proba[class_idx] = probs[0,local_class_idx]
                    if class_proba[class_idx]>self.threshold:
                        predictions.append(self.mlb.classes_[class_])

            if self.mlb is  None:
                if self._should_early_terminate(
                current_node=path[-1],
                prediction=prediction,
                score=score,
            ):
                    break

<<<<<<< HEAD
                # Update current path
                path.append(prediction)
                clf = self.graph_.node[prediction].get(CLASSIFIER, None)
            else:
                clf = None
                for prediction in predictions:
                    pred_path, preds_prob=self._recursive_predict(x, prediction)
                    path.append(prediction)
                    if preds_prob is not None:
                        class_proba+=preds_prob
                        path.extend(pred_path)
=======
            clf = self.graph_.nodes[prediction].get(CLASSIFIER, None)
>>>>>>> c5b3230c

        return path, class_proba

    def _should_early_terminate(self, current_node, prediction, score):
        """
        Evaluate whether classification should terminate at given step.

        This depends on whether early-termination, as dictated by the the 'prediction_depth'
          and 'stopping_criteria' parameters, is triggered.

        """
        if self.prediction_depth != "nmlnp":
            # Prediction depth parameter does not allow for early termination
            return False

        if (
            isinstance(self.stopping_criteria, float)
            and score < self.stopping_criteria
        ):
            if current_node == self.root:
                return False

            self.logger.debug(
                "_should_early_terminate() - score %s < %s, terminating at node %s",
                score,
                self.stopping_criteria,
                current_node,
            )
            return True
        elif callable(self.stopping_criteria):
            return self.stopping_criteria(
                current_node=self.graph_.nodes[current_node],
                prediction=prediction,
                score=score,
            )

        return False

    def _base_estimator_for(self, node_id):
        base_estimator = None
        if self.base_estimator is None:
            # No base estimator specified by user, try to pick best one
            base_estimator = self._make_base_estimator(node_id)

        elif isinstance(self.base_estimator, dict):
            # User provided dictionary mapping nodes to estimators
            if node_id in self.base_estimator:
                base_estimator = self.base_estimator[node_id]
            else:
                base_estimator = self.base_estimator[DEFAULT]

        elif is_estimator(self.base_estimator):
            # Single base estimator object, return a copy
            base_estimator = self.base_estimator

        else:
            # By default, treat as callable factory
            base_estimator = self.base_estimator(node_id=node_id, graph=self.graph_)

        return clone(base_estimator)

    def _make_base_estimator(self, node_id):
        return LogisticRegression()

    def _progress(self, total, desc, **kwargs):
        if self.progress_wrapper:
            return self.progress_wrapper(total=total, desc=desc)
        else:
            return DummyProgress()<|MERGE_RESOLUTION|>--- conflicted
+++ resolved
@@ -323,20 +323,14 @@
             return self.graph_.nodes[node_id]["X"]
 
         # Non-leaf node
-<<<<<<< HEAD
         if self.preprocessing:
-            self.graph_.node[node_id]["X"] = []
-        else:
-            self.graph_.node[node_id]["X"] = csr_matrix(
+            self.graph_.nodes[node_id]["X"] = []
+        else:
+            self.graph_.nodes[node_id]["X"] = csr_matrix(
                 X.shape,
                 dtype=X.dtype,
             )
-=======
-        self.graph_.nodes[node_id]["X"] = csr_matrix(
-            X.shape,
-            dtype=X.dtype,
-        )
->>>>>>> c5b3230c
+
         for child_node_id in self.graph_.successors(node_id):
             self.graph_.nodes[node_id]["X"] += \
                 self._recursive_build_features(
@@ -346,15 +340,9 @@
                     progress=progress,
             )
 
-<<<<<<< HEAD
         # Build and store metafeatures for node
-        self.graph_.node[node_id][METAFEATURES] = self._build_metafeatures(
-            X=self.graph_.node[node_id]["X"],
-=======
-        # Build and store meta-features for node
         self.graph_.nodes[node_id][METAFEATURES] = self._build_metafeatures(
             X=self.graph_.nodes[node_id]["X"],
->>>>>>> c5b3230c
             y=y,
         )
 
@@ -438,22 +426,15 @@
                 )
                 return
 
-<<<<<<< HEAD
         if  self.preprocessing:
             X_ = X
             nnz_rows = range(len(X))
             Xl = len(X_)
         else:
-            X = self.graph_.node[node_id]["X"]
+            X = self.graph_.nodes[node_id]["X"]
             nnz_rows = nnz_rows_ix(X)
             X_ = X[nnz_rows, :]
             Xl = X_.shape
-            
-=======
-        X = self.graph_.nodes[node_id]["X"]
-        nnz_rows = nnz_rows_ix(X)
-        X_ = X[nnz_rows, :]
->>>>>>> c5b3230c
 
         y_rolled_up = rollup_nodes(
             graph=self.graph_,
@@ -514,19 +495,18 @@
         else:
             clf = self._base_estimator_for(node_id)
 
-<<<<<<< HEAD
         if self.preprocessing:
-            if len(X_)>0:
+            if len(X_) > 0:
                 clf.fit(X=X_, y=y_)
                 self.logger.debug(
-                "_train_local_classifier() - training node %s ",  # noqa:E501
-                node_id,
+                    "_train_local_classifier() - training node %s ",  # noqa:E501
+                    node_id,
                 )
                 self.graph_.node[node_id][CLASSIFIER] = clf
             else:                
                 self.logger.debug(
-                "_train_local_classifier() - could not train  node %s ",  # noqa:E501
-                node_id,
+                    "_train_local_classifier() - could not train  node %s ",  # noqa:E501
+                    node_id,
                 )
                 
         else:
@@ -535,16 +515,10 @@
             self.graph_.node[node_id][CLASSIFIER] = clf
 
     def _recursive_predict(self, x, root):
-        if CLASSIFIER not in self.graph_.node[root]:
+        if CLASSIFIER not in self.graph_.nodes[root]:
             return None, None
-        clf = self.graph_.node[root][CLASSIFIER]
-=======
-        clf.fit(X=X_, y=y_)
-        self.graph_.nodes[node_id][CLASSIFIER] = clf
-
-    def _recursive_predict(self, x, root):
+  
         clf = self.graph_.nodes[root][CLASSIFIER]
->>>>>>> c5b3230c
         path = [root]
         path_proba = []
         class_proba = np.zeros_like(self.classes_, dtype=np.float64)
@@ -602,7 +576,7 @@
                     if class_proba[class_idx]>self.threshold:
                         predictions.append(self.mlb.classes_[class_])
 
-            if self.mlb is  None:
+            if self.mlb is None:
                 if self._should_early_terminate(
                 current_node=path[-1],
                 prediction=prediction,
@@ -610,10 +584,9 @@
             ):
                     break
 
-<<<<<<< HEAD
                 # Update current path
                 path.append(prediction)
-                clf = self.graph_.node[prediction].get(CLASSIFIER, None)
+                clf = self.graph_.nodes[prediction].get(CLASSIFIER, None)
             else:
                 clf = None
                 for prediction in predictions:
@@ -622,9 +595,6 @@
                     if preds_prob is not None:
                         class_proba+=preds_prob
                         path.extend(pred_path)
-=======
-            clf = self.graph_.nodes[prediction].get(CLASSIFIER, None)
->>>>>>> c5b3230c
 
         return path, class_proba
 
