"""
Hierarchical classifier interface.

"""
import numpy as np
from networkx import DiGraph, is_tree
from scipy.sparse import csr_matrix
from sklearn.base import BaseEstimator, ClassifierMixin, MetaEstimatorMixin, clone
from sklearn.dummy import DummyClassifier
from sklearn.linear_model import LogisticRegression
from sklearn.utils.validation import check_array, check_consistent_length, check_is_fitted, check_X_y
from sklearn.utils.multiclass import check_classification_targets

from sklearn_hierarchical_classification.array import (
    apply_along_rows,
    apply_rollup_Xy,
    apply_rollup_Xy_raw,
    extract_rows_csr,
    flatten_list,
    nnz_rows_ix,
)
from sklearn_hierarchical_classification.constants import CLASSIFIER, DEFAULT, METAFEATURES, ROOT
from sklearn_hierarchical_classification.decorators import logger
from sklearn_hierarchical_classification.dummy import DummyProgress
from sklearn_hierarchical_classification.graph import make_flat_hierarchy, rollup_nodes
from sklearn_hierarchical_classification.validation import is_estimator, validate_parameters


@logger
class HierarchicalClassifier(BaseEstimator, ClassifierMixin, MetaEstimatorMixin):
    """Hierarchical classification strategy

    Hierarchical classification deals with the scenario where our target classes have
    inherent structure that can be represented as a tree or a directed acyclic graph (DAG),
    with nodes representing the target classes themselves, and edges representing their inter-relatedness,
    e.g 'IS A' semantics.

    Within this general framework, several distinctions can be made based on a few key modelling decisions:

    - Multi-label classification - Do we support classifying into more than a single target class/label
    - Mandatory / Non-mandatory leaf node prediction - Do we require that classification always results with
        classes corresponding to leaf nodes, or can intermediate nodes also be treated as valid output predictions.
    - Local classifiers - the local (or "base") classifiers can theoretically be chosen to be of any kind, but we
        distinguish between three main modes of local classification:
            * "One classifier per parent node" - where each non-leaf node can be fitted with a multi-class
                classifier to predict which one of its child nodes is relevant for given example.
            * "One classifier per node" - where each node is fitted with a binary "membership" classifier which
                returns a binary (or a probability) score indicating the fitness for that node and the current
                example.
            * Global / "big bang" classifiers - where a single classifier predicts the full path in the hierarchy
                for a given example.

    The nomenclature used here is based on the framework outlined in [1].

    Parameters
    ----------
    base_estimator : classifier object, function, dict, or None
        A scikit-learn compatible classifier object implementing 'fit' and 'predict_proba' to be used as the
        base classifier.
        If a callable function is given, it will be called to evaluate which classifier to instantiate for
        current node. The function will be called with the current node and the graph instance.
        Alternatively, a dictionary mapping classes to classifier objects can be given. In this case,
        when building the classifier tree, the dictionary will be consulted and if a key is found matching
        a particular node, the base classifier pointed to in the dict will be used. Since this is most often
        useful for specifying classifiers on only a handlful of objects, a special 'DEFAULT' key can be used to
        set the base classifier to use as a 'catch all'.
        If not provided, a base estimator will be chosen by the framework using various meta-learning
        heuristics (WIP).

    class_hierarchy : networkx.DiGraph object, or dict-of-dicts adjacency representation (see examples)
        A directed graph which represents the target classes and their relations. Must be a tree/DAG (no cycles).
        If not provided, this will be initialized during the `fit` operation into a trivial graph structure linking
        all classes given in `y` to an artificial "ROOT" node.

    prediction_depth : "mlnp", "nmlnp"
        Prediction depth requirements. This corresponds to whether we wish the classifier to always terminate at
        a leaf node (mandatory leaf-node prediction, "mlnp"), or wish to support early termination via some
        stopping criteria (non-mandatory leaf-node prediction, "nmlnp"). When "nmlnp" is specified, the
        stopping_criteria parameter is used to control the behaviour of the classifier.

    algorithm : "lcn", "lcpn"
        The algorithm type to use for building the hierarchical classification, according to the
        taxonomy defined in [1].

        "lcpn" (which is the default) stands for "local classifier per parent node". Under this model,
        a multi-class classifier is trained at each parent node, to distinguish between each child nodes.

        "lcn", which stands for "local classifier per node". Under this model, a binary classifier is trained
        at each node. Under this model, a further distinction is made based on how the training data set is constructed.
        This is controlled by the "training_strategy" parameter.

    training_strategy: "exclusive", "less_exclusive", "inclusive", "less_inclusive",
                       "siblings", "exclusive_siblings", or None.
        This parameter is used when the 'algorithm' parameter is to set to "lcn", and dictates how training data
        is constructed for training the binary classifier at each node.

    stopping_criteria: function, float, or None.
        This parameter is used when the 'prediction_depth' parameter is set to "nmlnp", and is used to evaluate
        at a given node whether classification should terminate or continue further down the hierarchy.

        When set to a float, the prediction will stop if the reported confidence at current classifier is below
        the provided value.

        When set to a function, the callback function will be called with the current node attributes,
        including its metafeatures, and the current classification results.
        This allows the user to define arbitrary logic that can decide whether classification should stop at
        the current node or continue. The function should return True if classification should continue,
        or False if classification should stop at current node.

    root : integer, string
        The unique identifier for the qualified root node in the class hierarchy. The hierarchical classifier
        assumes that the given class hierarchy graph is a rooted DAG, e.g has a single designated root node
        of in-degree 0. This node is associated with a special identifier which defaults to a framework provided one,
        but can be overridden by user in some cases, e.g if the original taxonomy is already rooted and there's no need
        for injecting an artifical root node.

    progress_wrapper : progress generator or None
        If value is set, will attempt to use the given generator to display progress updates. This added functionality
        is especially useful within interactive environments (e.g in a testing harness or a Jupyter notebook). Setting
        this value will also enable verbose logging. Common values in tqdm are `tqdm_notebook` or `tqdm`

    preprocessing : bool
        Determines if the classifier has its own preprocessing (for text processing for example).

    mlb : MultiLabelBinarizer
        For Multilabel the used MultiLabelBinarizer for creating the y variable (important for giving classes back)

    use_decision_function : bool
        Tests fail when using decision_function, since they expect predict_proba to sum to 1. Use True here allows to receive different values which can be more interesting to compare between rows/samples.
    
    Attributes
    ----------
    classes_ : array, shape = [`n_classes`]
        Flat array of class labels

    References
    ----------

    .. [1] CN Silla et al., "A survey of hierarchical classification across
           different application domains", 2011.

    """

    def __init__(self, base_estimator=None, class_hierarchy=None, prediction_depth="mlnp",
                 algorithm="lcpn", training_strategy=None, stopping_criteria=None,
                 root=ROOT, progress_wrapper=None,preprocessing=False, mlb=None,
                 use_decision_function=False):
        self.base_estimator = base_estimator
        self.class_hierarchy = class_hierarchy
        self.prediction_depth = prediction_depth
        self.algorithm = algorithm
        self.training_strategy = training_strategy
        self.stopping_criteria = stopping_criteria
        self.root = root
        self.progress_wrapper = progress_wrapper
        self.preprocessing = preprocessing
        self.mlb = mlb
        self.threshold = 0
        self.use_decision_function = use_decision_function

    def fit(self, X, y=None, sample_weight=None):
        """Fit underlying classifiers.

        Parameters
        ----------
        X : (sparse) array-like, shape = [n_samples, n_features]
            Data.

        y : (sparse) array-like, shape = [n_samples, ], [n_samples, n_classes]
            Multi-class targets. An indicator matrix turns on multilabel
            classification.

        sample_weight : array-like, shape (n_samples,), optional (default=None)
            Weights applied to individual samples (1. for unweighted).

        Returns
        -------
        self

        """
        if self.preprocessing:
            y = check_array(y, 'csr', force_all_finite=True, ensure_2d=False,
                        dtype=None)
            
            if len(X)!=y.shape[0]:
                 raise ValueError("bad input shape ")
        else:
            X, y = check_X_y(X, y, accept_sparse='csr')
        check_classification_targets(y)
        if sample_weight is not None:
            check_consistent_length(y, sample_weight)

        # Check that parameter assignment is consistent
        self._check_parameters()

        # Initialize NetworkX Graph from input class hierarchy
        self.class_hierarchy_ = self.class_hierarchy or make_flat_hierarchy(list(np.unique(y)), root=self.root)
        self.graph_ = DiGraph(self.class_hierarchy_)
        self.is_tree_ = is_tree(self.graph_)
        self.classes_ = list(
            node
            for node in self.graph_.nodes()
            if node != self.root
        )

        # Recursively build training feature sets for each node in graph
        if not self.preprocessing:
            with self._progress(total=self.n_classes_ + 1, desc="Building features") as progress:
                self._recursive_build_features(X, y, node_id=self.root, progress=progress)

        # Recursively train base classifiers
        with self._progress(total=self.n_classes_ + 1, desc="Training base classifiers") as progress:
            self._recursive_train_local_classifiers(X, y, node_id=self.root, progress=progress)

        #TODO future feature, using the label cardinality to calculate threshold (ML
        if len(y.shape)==2:
            self.avglabs = np.mean(y.sum(1))

        return self

    def predict(self, X):
        """Predict multi-class targets using underlying estimators.

        Parameters
        ----------
        X : (sparse) array-like, shape = [n_samples, n_features]
            Data.

        Returns
        -------
        y : (sparse) array-like, shape = [n_samples, ], [n_samples, n_classes].
            Predicted multi-class targets.

        """
        check_is_fitted(self, "graph_")

        def _classify(x):
            # TODO support multi-label / paths?
            path, _ = self._recursive_predict(x, root=self.root)
            if self.mlb:
                return path
            else:
                return path[-1]
        
        if  self.preprocessing:
            return  np.array([
                _classify(X[i])
                for i in range(len(X))
                ])
        else:
            X = check_array(X, accept_sparse="csr")


        y_pred = apply_along_rows(_classify, X=X)
        return y_pred

    def predict_proba(self, X):
        """
        Return probability estimates for the test vector X.

        Parameters
        ----------
        X : array-like, shape = [n_samples, n_features]

        Returns
        -------
        C : array-like, shape = [n_samples, n_classes]
            Returns the probability of the samples for each class in
            the model. The columns correspond to the classes in sorted
            order, as they appear in the attribute `classes_`.
        """
        check_is_fitted(self, "graph_")

        def _classify(x):
            _, scores = self._recursive_predict(x, root=self.root)
            return scores

        
        if  self.preprocessing:
            return  np.array([
                _classify(X[i])
                for i in range(len(X))
                ])
        else:
            X = check_array(X, accept_sparse="csr")
            
        y_pred = apply_along_rows(_classify, X=X)
        return y_pred

    @property
    def n_classes_(self):
        return len(self.classes_)

    def _check_parameters(self):
        """Check the parameter assignment is valid and internally consistent."""
        validate_parameters(self)

    def _recursive_build_features(self, X, y, node_id, progress):
        """
        Build the training feature matrix X recursively, for each node.

        By default we use "hierarchical feature set" (terminology per Ceci and Malerba 2007)
        which builds up features at each node in the hiearchy by "rolling up" training examples
        defined on the the leaf nodes (classes) of the hierarchy into the parent classes relevant
        for classification at a particular non-leaf node.

        """
        if "X" in self.graph_.nodes[node_id]:
            # Already visited this node in feature building phase
            return self.graph_.nodes[node_id]["X"]

        self.logger.debug("Building features for node: %s", node_id)
        progress.update(1)

        if self.graph_.out_degree(node_id) == 0:
            # Leaf node
            indices = np.flatnonzero(y == node_id)
            self.graph_.nodes[node_id]["X"] = self._build_features(
                X=X,
                y=y,
                indices=indices,
            )

            return self.graph_.nodes[node_id]["X"]

        # Non-leaf node
<<<<<<< HEAD
        if self.preprocessing:
            self.graph_.nodes[node_id]["X"] = []
        else:
            self.graph_.nodes[node_id]["X"] = csr_matrix(
                X.shape,
                dtype=X.dtype,
            )
=======
        self.graph_.nodes[node_id]["X"] = csr_matrix(
            X.shape,
            dtype=X.dtype,
        )
>>>>>>> 10e5fbde

        for child_node_id in self.graph_.successors(node_id):
            self.graph_.nodes[node_id]["X"] += \
                self._recursive_build_features(
                    X=X,
                    y=y,
                    node_id=child_node_id,
                    progress=progress,
                )

        # Build and store metafeatures for node
        self.graph_.nodes[node_id][METAFEATURES] = self._build_metafeatures(
            X=self.graph_.nodes[node_id]["X"],
            y=y,
        )

        # Append training data tagged with current (intermediate) node if any, and propagate up
        if not np.issubdtype(type(node_id), y.dtype):
            # If current intermediate node id type is different than that of targets array, dont bother.
            # Nb. doing this check explicitly to avoid FutureWarning, see:
            # https://stackoverflow.com/questions/40659212/futurewarning-elementwise-comparison-failed-returning-scalar-but-in-the-futur
            return self.graph_.nodes[node_id]["X"]

        indices = np.flatnonzero(y == node_id)
        X_out = self.graph_.nodes[node_id]["X"] + self._build_features(
            X=X,
            y=y,
            indices=indices,
        )
        return X_out

    def _build_features(self, X, y, indices):
        if self.preprocessing:
            X_ = [X[tk] for tk in indices]
        else:
            X_ = extract_rows_csr(X, indices)

        # Perform feature selection
        X_ = self._select_features(X=X_, y=np.array(y)[indices])

        return X_

    def _select_features(self, X, y):
        """
        Perform feature selection for training data.

        Can be overridden by a sub-class to implement feature selection logic.

        """
        return X

    def _build_metafeatures(self, X, y):
        """
        Build the meta-features associated with a particular node.

        These are various features that can be used in training and prediction time,
        e.g the number of training samples available for the classifier trained at that node,
        the number of targets (classes) to be predicted at that node, etc.

        Parameters
        ----------
        X : (sparse) array-like, shape = [n_samples, n_features]
            The training data matrix at current node.

        Returns
        -------
        metafeatures : dict
            Python dictionary of meta-features. The following meta-features are computed by default:
            * 'n_samples' - Number of samples used to train classifier at given node.
            * 'n_targets' - Number of targets (classes) to classify into at given node.

        """
        # Indices of non-zero rows in X, i.e rows corresponding to relevant samples for this node.
        if self.preprocessing:
            return dict(n_samples=len(X),n_targets=len(np.unique(y)))
        ix = nnz_rows_ix(X)

        return dict(
            n_samples=len(ix),
            n_targets=len(np.unique(y[ix])),
        )

    def _recursive_train_local_classifiers(self, X, y, node_id, progress):
        if CLASSIFIER in self.graph_.nodes[node_id]:
            # Already trained classifier at this node, skip
            return

        progress.update(1)
        self._train_local_classifier(X, y, node_id)

        for child_node_id in self.graph_.successors(node_id):
            self._recursive_train_local_classifiers(
                X=X,
                y=y,
                node_id=child_node_id,
                progress=progress,
            )

    def _train_local_classifier(self, X, y, node_id):
        if self.graph_.out_degree(node_id) == 0:
            # Leaf node
            if self.algorithm == "lcpn":
                # Leaf nodes do not get a classifier assigned in LCPN algorithm mode.
                self.logger.debug(
                    "_train_local_classifier() - skipping leaf node %s when algorithm is 'lcpn'",
                    node_id,
                )
                return

        if  self.preprocessing:
            X_ = X
            nnz_rows = range(len(X))
            Xl = len(X_)
        else:
            X = self.graph_.nodes[node_id]["X"]
            nnz_rows = nnz_rows_ix(X)
            X_ = X[nnz_rows, :]
            Xl = X_.shape

        y_rolled_up = rollup_nodes(
            graph=self.graph_,
            source=node_id,
            targets=[y[idx] for idx in nnz_rows],
            mlb=self.mlb
        )

        if self.is_tree_:
            if self.mlb is None:
                y_ = flatten_list(y_rolled_up)
            else:
                y_ = self.mlb.transform(y_rolled_up)
                #take all non zero() only compare in side the siblings
                idx= np.where(y_.sum(1)>0)[0]
                y_ = y_[idx,:]
                if  self.preprocessing:
                    X_ = [X_[tk] for tk in idx]
                else:
                    X_ = X_[idx,:]
        else:
            # Class hierarchy graph is a DAG
            if  self.preprocessing:
                X_, y_ = apply_rollup_Xy_raw(X_, y_rolled_up)
            else:
                X_, y_ = apply_rollup_Xy(X_, y_rolled_up)
            

        num_targets = len(np.unique(y_))

        self.logger.debug(
            "_train_local_classifier() - Training local classifier for node: %s, X_.shape: %s, len(y): %s, n_targets: %s",  # noqa:E501
            node_id,
            Xl,
            len(y_),
            num_targets,
        )

        if not self.preprocessing and X_.shape[0] == 0:
            # No training data could be materialized for current node
            # TODO: support a 'strict' mode flag to explicitly enable/disable fallback logic here?
            self.logger.warning(
                "_train_local_classifier() - not enough training data available to train, classification in branch will terminate at node %s",  # noqa:E501
                node_id,
            )
            return
        elif num_targets == 1:
            # Training data could be materialized for only a single target at current node
            # TODO: support a 'strict' mode flag to explicitly enable/disable fallback logic here?
            constant = y_[0]
            self.logger.debug(
                "_train_local_classifier() - only a single target (child node) available to train classifier for node %s, Will trivially predict %s",  # noqa:E501
                node_id,
                constant,
            )

            clf = DummyClassifier(strategy="constant", constant=constant)
        else:
            clf = self._base_estimator_for(node_id)

        if self.preprocessing:
            if len(X_) > 0:
                clf.fit(X=X_, y=y_)
                self.logger.debug(
                    "_train_local_classifier() - training node %s ",  # noqa:E501
                    node_id,
                )
                self.graph_.node[node_id][CLASSIFIER] = clf
            else:                
                self.logger.debug(
                    "_train_local_classifier() - could not train  node %s ",  # noqa:E501
                    node_id,
                )
                
        else:
            clf.fit(X=X_, y=y_)
            
            self.graph_.node[node_id][CLASSIFIER] = clf

    def _recursive_predict(self, x, root):
        if CLASSIFIER not in self.graph_.nodes[root]:
            return None, None
  
        clf = self.graph_.nodes[root][CLASSIFIER]
        path = [root]
        path_proba = []
        class_proba = np.zeros_like(self.classes_, dtype=np.float64)

        while clf:
            if hasattr(clf,"decision_function") and self.use_decision_function:
                if self.preprocessing:
                    probs = clf.decision_function([x])
                    argmax = np.argmax(probs)
                
                    score = probs[0,argmax]

                else:
                    probs = clf.decision_function(x)
                    argmax = np.argmax(probs)
                    score = probs[argmax]
            else:
                probs = clf.predict_proba(x)[0]
                
                argmax = np.argmax(probs)
                
                score = probs[argmax]
            path_proba.append(score)
            if self.mlb is not None:
                predictions=[]

            # Report probabilities in terms of complete class hierarchy
            if len(clf.classes_)==1:
                prediction=clf.classes_[0]
            for local_class_idx, class_ in enumerate(clf.classes_):
                if self.mlb is  None:
                    try:
                        class_idx = self.classes_.index(class_)
                    except ValueError:
                        # This may happen if the classes_ enumeration we construct during fit()
                        # has a mismatch with the individual node classifiers' classes_.
                        self.logger.error(
                            "Could not find index in self.classes_ for class_ = '%s' (type: %s). path: %s",
                            class_,
                            type(class_),
                            path,
                        )
                        raise
                    if len(probs.shape)>1 and probs.shape[0]==1:
                        class_proba[class_idx] = probs[0,local_class_idx]
                        if  local_class_idx == argmax:
                            prediction = class_
                    else:
                        class_proba[class_idx] = probs[local_class_idx]
                        if  local_class_idx == argmax:
                            prediction = class_
                else:
                    class_idx = class_
                    class_proba[class_idx] = probs[0,local_class_idx]
                    if class_proba[class_idx]>self.threshold:
                        predictions.append(self.mlb.classes_[class_])

            if self.mlb is None:
                if self._should_early_terminate(
                current_node=path[-1],
                prediction=prediction,
                score=score,
            ):
                    break

                # Update current path
                path.append(prediction)
                clf = self.graph_.nodes[prediction].get(CLASSIFIER, None)
            else:
                clf = None
                for prediction in predictions:
                    pred_path, preds_prob=self._recursive_predict(x, prediction)
                    path.append(prediction)
                    if preds_prob is not None:
                        class_proba+=preds_prob
                        path.extend(pred_path)

        return path, class_proba

    def _should_early_terminate(self, current_node, prediction, score):
        """
        Evaluate whether classification should terminate at given step.

        This depends on whether early-termination, as dictated by the the 'prediction_depth'
          and 'stopping_criteria' parameters, is triggered.

        """
        if self.prediction_depth != "nmlnp":
            # Prediction depth parameter does not allow for early termination
            return False

        if (
            isinstance(self.stopping_criteria, float)
            and score < self.stopping_criteria
        ):
            if current_node == self.root:
                return False

            self.logger.debug(
                "_should_early_terminate() - score %s < %s, terminating at node %s",
                score,
                self.stopping_criteria,
                current_node,
            )
            return True
        elif callable(self.stopping_criteria):
            return self.stopping_criteria(
                current_node=self.graph_.nodes[current_node],
                prediction=prediction,
                score=score,
            )

        return False

    def _base_estimator_for(self, node_id):
        base_estimator = None
        if self.base_estimator is None:
            # No base estimator specified by user, try to pick best one
            base_estimator = self._make_base_estimator(node_id)

        elif isinstance(self.base_estimator, dict):
            # User provided dictionary mapping nodes to estimators
            if node_id in self.base_estimator:
                base_estimator = self.base_estimator[node_id]
            else:
                base_estimator = self.base_estimator[DEFAULT]

        elif is_estimator(self.base_estimator):
            # Single base estimator object, return a copy
            base_estimator = self.base_estimator

        else:
            # By default, treat as callable factory
            base_estimator = self.base_estimator(node_id=node_id, graph=self.graph_)

        return clone(base_estimator)

    def _make_base_estimator(self, node_id):
        """Create a default base estimator if a more specific one was not chosen by user."""
        return LogisticRegression(
            solver="lbfgs",
            max_iter=1000,
            multi_class="multinomial",
        )

    def _progress(self, total, desc, **kwargs):
        if self.progress_wrapper:
            return self.progress_wrapper(total=total, desc=desc)
        else:
            return DummyProgress()<|MERGE_RESOLUTION|>--- conflicted
+++ resolved
@@ -324,7 +324,6 @@
             return self.graph_.nodes[node_id]["X"]
 
         # Non-leaf node
-<<<<<<< HEAD
         if self.preprocessing:
             self.graph_.nodes[node_id]["X"] = []
         else:
@@ -332,12 +331,6 @@
                 X.shape,
                 dtype=X.dtype,
             )
-=======
-        self.graph_.nodes[node_id]["X"] = csr_matrix(
-            X.shape,
-            dtype=X.dtype,
-        )
->>>>>>> 10e5fbde
 
         for child_node_id in self.graph_.successors(node_id):
             self.graph_.nodes[node_id]["X"] += \
